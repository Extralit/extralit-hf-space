--- conflicted
+++ resolved
@@ -9,11 +9,7 @@
 # Copy HF-Space startup scripts and Procfile
 COPY scripts/start.sh /home/extralit/start.sh
 COPY Procfile /home/extralit/Procfile
-<<<<<<< HEAD
-COPY requirements.txt /packages/requirements.txt
-=======
 COPY pyproject.toml /packages/pyproject.toml
->>>>>>> 18d16eb6
 COPY src /home/extralit/src
 
 # Install required APT dependencies and add repositories (combined for better caching)
